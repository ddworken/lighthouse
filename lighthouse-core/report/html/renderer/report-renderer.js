/**
 * @license
 * Copyright 2017 Google Inc. All Rights Reserved.
 *
 * Licensed under the Apache License, Version 2.0 (the "License");
 * you may not use this file except in compliance with the License.
 * You may obtain a copy of the License at
 *
 *      http://www.apache.org/licenses/LICENSE-2.0
 *
 * Unless required by applicable law or agreed to in writing, software
 * distributed under the License is distributed on an "AS-IS" BASIS,
 * WITHOUT WARRANTIES OR CONDITIONS OF ANY KIND, either express or implied.
 * See the License for the specific language governing permissions and
 * limitations under the License.
 */
'use strict';

/**
 * @fileoverview The entry point for rendering the Lighthouse report based on the JSON output.
 *    This file is injected into the report HTML along with the JSON report.
 *
 * Dummy text for ensuring report robustness: </script> pre$`post %%LIGHTHOUSE_JSON%%
 */

/** @typedef {import('./dom.js')} DOM */

/* globals self, Util, DetailsRenderer, CategoryRenderer, PerformanceCategoryRenderer, PwaCategoryRenderer */

class ReportRenderer {
  /**
   * @param {DOM} dom
   */
  constructor(dom) {
    /** @type {DOM} */
    this._dom = dom;
    /** @type {ParentNode} */
    this._templateContext = this._dom.document();
  }

  /**
   * @param {LH.Result} result
   * @param {Element} container Parent element to render the report into.
   * @return {Element}
   */
  renderReport(result, container) {
    // Mutate the UIStrings if necessary (while saving originals)
    const originalUIStrings = JSON.parse(JSON.stringify(Util.UIStrings));

    this._dom.setLighthouseChannel(result.configSettings.channel || 'unknown');

    const report = Util.prepareReportResult(result);

    container.textContent = ''; // Remove previous report.
    container.appendChild(this._renderReport(report));

    // put the UIStrings back into original state
    Util.updateAllUIStrings(originalUIStrings);

    return container;
  }

  /**
   * Define a custom element for <templates> to be extracted from. For example:
   *     this.setTemplateContext(new DOMParser().parseFromString(htmlStr, 'text/html'))
   * @param {ParentNode} context
   */
  setTemplateContext(context) {
    this._templateContext = context;
  }

  /**
   * @param {LH.ReportResult} report
   * @return {DocumentFragment}
   */
  _renderReportTopbar(report) {
    const el = this._dom.cloneTemplate('#tmpl-lh-topbar', this._templateContext);
    const metadataUrl = /** @type {HTMLAnchorElement} */ (this._dom.find('.lh-topbar__url', el));
    metadataUrl.href = metadataUrl.textContent = report.finalUrl;
    return el;
  }

  /**
   * @return {DocumentFragment}
   */
  _renderReportHeader() {
    const el = this._dom.cloneTemplate('#tmpl-lh-heading', this._templateContext);
    const domFragment = this._dom.cloneTemplate('#tmpl-lh-scores-wrapper', this._templateContext);
    const placeholder = this._dom.find('.lh-scores-wrapper-placeholder', el);
    /** @type {HTMLDivElement} */ (placeholder.parentNode).replaceChild(domFragment, placeholder);
    return el;
  }

  /**
   * @param {LH.ReportResult} report
   * @return {DocumentFragment}
   */
  _renderReportFooter(report) {
    const footer = this._dom.cloneTemplate('#tmpl-lh-footer', this._templateContext);

    const env = this._dom.find('.lh-env__items', footer);
    env.id = 'runtime-settings';
    const envValues = Util.getEnvironmentDisplayValues(report.configSettings || {});
    [
      {name: 'URL', description: report.finalUrl},
      {name: 'Fetch time', description: Util.formatDateTime(report.fetchTime)},
      ...envValues,
      {name: 'User agent (host)', description: report.userAgent},
      {name: 'User agent (network)', description: report.environment &&
        report.environment.networkUserAgent},
      {name: 'CPU/Memory Power', description: report.environment &&
        report.environment.benchmarkIndex.toFixed(0)},
    ].forEach(runtime => {
      if (!runtime.description) return;

      const item = this._dom.cloneTemplate('#tmpl-lh-env__items', env);
      this._dom.find('.lh-env__name', item).textContent = runtime.name;
      this._dom.find('.lh-env__description', item).textContent = runtime.description;
      env.appendChild(item);
    });

    this._dom.find('.lh-footer__version', footer).textContent = report.lighthouseVersion;
    return footer;
  }

  /**
   * Returns a div with a list of top-level warnings, or an empty div if no warnings.
   * @param {LH.ReportResult} report
   * @return {Node}
   */
  _renderReportWarnings(report) {
    if (!report.runWarnings || report.runWarnings.length === 0) {
      return this._dom.createElement('div');
    }

    const container = this._dom.cloneTemplate('#tmpl-lh-warnings--toplevel', this._templateContext);
    const message = this._dom.find('.lh-warnings__msg', container);
    message.textContent = Util.UIStrings.toplevelWarningsMessage;

    const warnings = this._dom.find('ul', container);
    for (const warningString of report.runWarnings) {
      const warning = warnings.appendChild(this._dom.createElement('li'));
      warning.textContent = warningString;
    }

    return container;
  }

  /**
   * @param {LH.ReportResult} report
   * @param {CategoryRenderer} categoryRenderer
   * @param {Record<string, CategoryRenderer>} specificCategoryRenderers
   * @return {DocumentFragment[]}
   */
  _renderScoreGauges(report, categoryRenderer, specificCategoryRenderers) {
    // Group gauges in this order: default, pwa, plugins.
    const defaultGauges = [];
    const customGauges = []; // PWA.
    const pluginGauges = [];

    for (const category of Object.values(report.categories)) {
      const renderer = specificCategoryRenderers[category.id] || categoryRenderer;
      const categoryGauge = renderer.renderScoreGauge(category, report.categoryGroups || {});

      if (Util.isPluginCategory(category.id)) {
        pluginGauges.push(categoryGauge);
      } else if (renderer.renderScoreGauge === categoryRenderer.renderScoreGauge) {
        // The renderer for default categories is just the default CategoryRenderer.
        // If the functions are equal, then renderer is an instance of CategoryRenderer.
        // For example, the PWA category uses PwaCategoryRenderer, which overrides
        // CategoryRenderer.renderScoreGauge, so it would fail this check and be placed
        // in the customGauges bucket.
        defaultGauges.push(categoryGauge);
      } else {
        customGauges.push(categoryGauge);
      }
    }

    return [...defaultGauges, ...customGauges, ...pluginGauges];
  }

  /**
   * @param {LH.ReportResult} report
   * @return {DocumentFragment}
   */
  _renderReport(report) {
<<<<<<< HEAD
    const detailsRenderer = new DetailsRenderer(this._dom);
    const categoryRenderer = new CategoryRenderer(this._dom, detailsRenderer);
    categoryRenderer.setTemplateContext(this._templateContext);

    /** @type {Record<string, CategoryRenderer>} */
    const specificCategoryRenderers = {
      performance: new PerformanceCategoryRenderer(this._dom, detailsRenderer),
      pwa: new PwaCategoryRenderer(this._dom, detailsRenderer),
    };
    Object.values(specificCategoryRenderers).forEach(renderer => {
      renderer.setTemplateContext(this._templateContext);
    });

=======
>>>>>>> a11dec42
    const headerContainer = this._dom.createElement('div');
    headerContainer.appendChild(this._renderReportHeader());

    const container = this._dom.createElement('div', 'lh-container');
    const reportSection = this._dom.createElement('div', 'lh-report');

    reportSection.appendChild(this._renderReportWarnings(report));

    let scoreHeader;
    const isSoloCategory = Object.keys(report.categories).length === 1;
    if (!isSoloCategory) {
      scoreHeader = this._dom.createElement('div', 'lh-scores-header');
    } else {
      headerContainer.classList.add('lh-header--solo-category');
    }

    if (scoreHeader) {
      const scoreScale = this._dom.cloneTemplate('#tmpl-lh-scorescale', this._templateContext);
      const scoresContainer = this._dom.find('.lh-scores-container', headerContainer);
      scoreHeader.append(
        ...this._renderScoreGauges(report, categoryRenderer, specificCategoryRenderers));
      scoresContainer.appendChild(scoreHeader);
      scoresContainer.appendChild(scoreScale);

      const stickyHeader = this._dom.createElement('div', 'lh-sticky-header');
      stickyHeader.append(
        ...this._renderScoreGauges(report, categoryRenderer, specificCategoryRenderers));
      container.appendChild(stickyHeader);
    }

    const categories = reportSection.appendChild(this._dom.createElement('div', 'lh-categories'));

    for (const category of Object.values(report.categories)) {
      const renderer = specificCategoryRenderers[category.id] || categoryRenderer;
      // .lh-category-wrapper is full-width and provides horizontal rules between categories.
      // .lh-category within has the max-width: var(--report-width);
      const wrapper = renderer.dom.createChildOf(categories, 'div', 'lh-category-wrapper');
      wrapper.appendChild(renderer.render(category, report.categoryGroups));
    }

    const reportFragment = this._dom.createFragment();
    const topbarDocumentFragment = this._renderReportTopbar(report);
<<<<<<< HEAD

    reportFragment.appendChild(topbarDocumentFragment);
    reportFragment.appendChild(container);
    container.appendChild(headerContainer);
    container.appendChild(reportSection);
=======
    reportFragment.appendChild(topbarDocumentFragment);

    if (scoreHeader) {
      const scoreScale = this._dom.cloneTemplate('#tmpl-lh-scorescale', this._templateContext);
      const scoresContainer = this._dom.find('.lh-scores-container', headerContainer);
      scoreHeader.append(
        ...this._renderScoreGauges(report, categoryRenderer, specificCategoryRenderers));
      scoresContainer.appendChild(scoreHeader);
      scoresContainer.appendChild(scoreScale);

      const stickyHeader = this._dom.createElement('div', 'lh-sticky-header');
      stickyHeader.append(
        ...this._renderScoreGauges(report, categoryRenderer, specificCategoryRenderers));
      reportFragment.appendChild(stickyHeader);
    }

    reportFragment.appendChild(headerContainer);
    reportFragment.appendChild(container);
>>>>>>> a11dec42
    reportSection.appendChild(this._renderReportFooter(report));

    return reportFragment;
  }
}

/** @type {LH.I18NRendererStrings} */
ReportRenderer._UIStringsStash = {};

if (typeof module !== 'undefined' && module.exports) {
  module.exports = ReportRenderer;
} else {
  self.ReportRenderer = ReportRenderer;
}<|MERGE_RESOLUTION|>--- conflicted
+++ resolved
@@ -184,7 +184,6 @@
    * @return {DocumentFragment}
    */
   _renderReport(report) {
-<<<<<<< HEAD
     const detailsRenderer = new DetailsRenderer(this._dom);
     const categoryRenderer = new CategoryRenderer(this._dom, detailsRenderer);
     categoryRenderer.setTemplateContext(this._templateContext);
@@ -198,14 +197,11 @@
       renderer.setTemplateContext(this._templateContext);
     });
 
-=======
->>>>>>> a11dec42
     const headerContainer = this._dom.createElement('div');
     headerContainer.appendChild(this._renderReportHeader());
 
     const container = this._dom.createElement('div', 'lh-container');
     const reportSection = this._dom.createElement('div', 'lh-report');
-
     reportSection.appendChild(this._renderReportWarnings(report));
 
     let scoreHeader;
@@ -231,7 +227,6 @@
     }
 
     const categories = reportSection.appendChild(this._dom.createElement('div', 'lh-categories'));
-
     for (const category of Object.values(report.categories)) {
       const renderer = specificCategoryRenderers[category.id] || categoryRenderer;
       // .lh-category-wrapper is full-width and provides horizontal rules between categories.
@@ -242,32 +237,11 @@
 
     const reportFragment = this._dom.createFragment();
     const topbarDocumentFragment = this._renderReportTopbar(report);
-<<<<<<< HEAD
 
     reportFragment.appendChild(topbarDocumentFragment);
     reportFragment.appendChild(container);
     container.appendChild(headerContainer);
     container.appendChild(reportSection);
-=======
-    reportFragment.appendChild(topbarDocumentFragment);
-
-    if (scoreHeader) {
-      const scoreScale = this._dom.cloneTemplate('#tmpl-lh-scorescale', this._templateContext);
-      const scoresContainer = this._dom.find('.lh-scores-container', headerContainer);
-      scoreHeader.append(
-        ...this._renderScoreGauges(report, categoryRenderer, specificCategoryRenderers));
-      scoresContainer.appendChild(scoreHeader);
-      scoresContainer.appendChild(scoreScale);
-
-      const stickyHeader = this._dom.createElement('div', 'lh-sticky-header');
-      stickyHeader.append(
-        ...this._renderScoreGauges(report, categoryRenderer, specificCategoryRenderers));
-      reportFragment.appendChild(stickyHeader);
-    }
-
-    reportFragment.appendChild(headerContainer);
-    reportFragment.appendChild(container);
->>>>>>> a11dec42
     reportSection.appendChild(this._renderReportFooter(report));
 
     return reportFragment;
