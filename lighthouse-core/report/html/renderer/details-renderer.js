--- conflicted
+++ resolved
@@ -550,16 +550,6 @@
       return null;
     }
 
-    /** @param {HTMLElement} el */
-    function addDevToolsData(el) {
-      el.classList.add('lh-source-location');
-      el.setAttribute('data-source-url', item.url);
-      // DevTools expects zero-indexed lines.
-      el.setAttribute('data-source-line', String(item.line));
-      el.setAttribute('data-source-column', String(item.column));
-      return el;
-    }
-
     // Lines are shown as one-indexed.
     const generatedLocation = `${item.url}:${item.line + 1}:${item.column}`;
     let originalLocation;
@@ -568,43 +558,33 @@
       originalLocation = `${file}:${item.original.line + 1}:${item.original.column}`;
     }
 
-    // First two cases: url is from network.
-    if (item.urlProvider === 'network') {
-<<<<<<< HEAD
-      let element;
-      if (originalLocation) {
-        element = this._renderLink({
-          url: item.url,
-          text: originalLocation,
-        });
-        element.title = `maps to generated location ${generatedLocation}`;
-      } else {
-        element = this.renderTextURL(item.url);
-        this._dom.find('a', element).textContent += `:${item.line + 1}:${item.column}`;
-      }
-
-      return addDevToolsData(element);
-    }
-
-    // Two cases remain:
-    // 1) urlProvider === 'comment' && item.original
-    //    -> Show the source filename in text, source mapped URL in tooltip.
-    // 2) urlProvider === 'comment' && !item.original
-    //    -> Show the source mapped URL.
-
+    // We render slightly differently based on presence of source map and provenance of URL.
     let element;
-    if (originalLocation) {
+    if (item.urlProvider === 'network' && originalLocation) {
+      element = this._renderLink({
+        url: item.url,
+        text: originalLocation,
+      });
+      element.title = `maps to generated location ${generatedLocation}`;
+    } else if (item.urlProvider === 'network' && !originalLocation) {
+      element = this.renderTextURL(item.url);
+      this._dom.find('.lh-link', element).textContent += `:${item.line + 1}:${item.column}`;
+    } else if (item.urlProvider === 'comment' && originalLocation) {
       element = this._renderText(`${originalLocation} (from source map)`);
       element.title = `${generatedLocation} (from sourceURL)`;
-=======
-      element = this.renderTextURL(item.url);
-      this._dom.find('.lh-link', element).textContent += `:${line}:${column}`;
->>>>>>> 0d25b6b3
+    } else if (item.urlProvider === 'comment' && !originalLocation) {
+      element = this._renderText(`${generatedLocation} (from sourceURL)`);
     } else {
-      element = this._renderText(`${generatedLocation} (from sourceURL)`);
-    }
-
-    return addDevToolsData(element);
+      return null;
+    }
+
+    element.classList.add('lh-source-location');
+    element.setAttribute('data-source-url', item.url);
+    // DevTools expects zero-indexed lines.
+    element.setAttribute('data-source-line', String(item.line));
+    element.setAttribute('data-source-column', String(item.column));
+
+    return element;
   }
 
   /**
