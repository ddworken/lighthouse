--- conflicted
+++ resolved
@@ -19,12 +19,9 @@
     ],
   }],
   audits: [
-<<<<<<< HEAD
     'byte-efficiency/bundle-duplication',
     'valid-source-maps',
-=======
     'bundle-visualization-data',
->>>>>>> 7b8faf02
   ],
   // @ts-ignore: `title` is required in CategoryJson. setting to the same value as the default
   // config is awkward - easier to omit the property here. Will defer to default config.
