/**
 * @license Copyright 2016 The Lighthouse Authors. All Rights Reserved.
 * Licensed under the Apache License, Version 2.0 (the "License"); you may not use this file except in compliance with the License. You may obtain a copy of the License at http://www.apache.org/licenses/LICENSE-2.0
 * Unless required by applicable law or agreed to in writing, software distributed under the License is distributed on an "AS IS" BASIS, WITHOUT WARRANTIES OR CONDITIONS OF ANY KIND, either express or implied. See the License for the specific language governing permissions and limitations under the License.
 */
/**
 * @fileoverview
 *   Identifies stylesheets, HTML Imports, and scripts that potentially block
 *   the first paint of the page by running several scripts in the page context.
 *   Candidate blocking tags are collected by querying for all script tags in
 *   the head of the page and all link tags that are either matching media
 *   stylesheets or non-async HTML imports. These are then compared to the
 *   network requests to ensure they were initiated by the parser and not
 *   injected with script. To avoid false positives from strategies like
 *   (http://filamentgroup.github.io/loadCSS/test/preload.html), a separate
 *   script is run to flag all links that at one point were rel=preload.
 */

'use strict';

const Gatherer = require('../gatherer.js');

/* global document, window, HTMLLinkElement */

/** @typedef {{href: string, media: string, msSinceHTMLEnd: number, matches: boolean}} MediaChange */
/** @typedef {{tagName: 'LINK', url: string, href: string, rel: string, media: string, disabled: boolean, mediaChanges: Array<MediaChange>}} LinkTag */
/** @typedef {{tagName: 'SCRIPT', url: string, src: string}} ScriptTag */
/** @typedef {import('../../driver.js')} Driver */

/* c8 ignore start */
function installMediaListener() {
  // @ts-expect-error - inserted in page to track media changes.
  window.___linkMediaChanges = [];
  Object.defineProperty(HTMLLinkElement.prototype, 'media', {
    set: function(val) {
      /** @type {MediaChange} */
      const mediaChange = {
        href: this.href,
        media: val,
        msSinceHTMLEnd: Date.now() - window.performance.timing.responseEnd,
        matches: window.matchMedia(val).matches,
      };
      // @ts-expect-error - `___linkMediaChanges` created above.
      window.___linkMediaChanges.push(mediaChange);

      return this.setAttribute('media', val);
    },
  });
}
/* c8 ignore stop */

/**
 * @return {Promise<Array<LinkTag | ScriptTag>>}
 */
<<<<<<< HEAD
/* c8 ignore start */
function collectTagsThatBlockFirstPaint() {
  return new Promise((resolve, reject) => {
    try {
      const tagList = [...document.querySelectorAll('link, head script[src]')]
        .filter(tag => {
          if (tag.tagName === 'SCRIPT') {
            const scriptTag = /** @type {HTMLScriptElement} */ (tag);
            return (
              !scriptTag.hasAttribute('async') &&
              !scriptTag.hasAttribute('defer') &&
              !/^data:/.test(scriptTag.src) &&
              !/^blob:/.test(scriptTag.src) &&
              scriptTag.getAttribute('type') !== 'module'
            );
          } else if (tag.tagName === 'LINK') {
            // Filter stylesheet/HTML imports that block rendering.
            // https://www.igvita.com/2012/06/14/debunking-responsive-css-performance-myths/
            // https://www.w3.org/TR/html-imports/#dfn-import-async-attribute
            const linkTag = /** @type {HTMLLinkElement} */ (tag);
            const blockingStylesheet = linkTag.rel === 'stylesheet' &&
              window.matchMedia(linkTag.media).matches && !linkTag.disabled;
            const blockingImport = linkTag.rel === 'import' && !linkTag.hasAttribute('async');
            return blockingStylesheet || blockingImport;
          }

          return false;
        })
        .map(tag => {
          return {
            tagName: tag.tagName,
            url: tag.tagName === 'LINK' ? tag.href : tag.src,
            src: tag.src,
            href: tag.href,
            rel: tag.rel,
            media: tag.media,
            disabled: tag.disabled,
            mediaChanges: window.___linkMediaChanges.filter(item => item.href === tag.href),
          };
        });
      resolve(tagList);
    } catch (e) {
      const friendly = 'Unable to gather Scripts/Stylesheets/HTML Imports on the page';
      reject(new Error(`${friendly}: ${e.message}`));
    }
  });
=======
/* istanbul ignore next */
async function collectTagsThatBlockFirstPaint() {
  /** @type {Array<MediaChange>} */
  // @ts-expect-error - `___linkMediaChanges` created in `installMediaListener`.
  const linkMediaChanges = window.___linkMediaChanges;

  try {
    /** @type {Array<LinkTag>} */
    const linkTags = [...document.querySelectorAll('link')]
      .filter(/** @return {tag is HTMLLinkElement} */ tag => {
        if (tag.tagName !== 'LINK') return false;

        // Filter stylesheet/HTML imports that block rendering.
        // https://www.igvita.com/2012/06/14/debunking-responsive-css-performance-myths/
        // https://www.w3.org/TR/html-imports/#dfn-import-async-attribute
        const linkTag = /** @type {HTMLLinkElement} */ (tag);
        const blockingStylesheet = linkTag.rel === 'stylesheet' &&
          window.matchMedia(linkTag.media).matches && !linkTag.disabled;
        const blockingImport = linkTag.rel === 'import' && !linkTag.hasAttribute('async');
        return blockingStylesheet || blockingImport;
      })
      .map(tag => {
        return {
          tagName: 'LINK',
          url: tag.href,
          href: tag.href,
          rel: tag.rel,
          media: tag.media,
          disabled: tag.disabled,
          mediaChanges: linkMediaChanges.filter(item => item.href === tag.href),
        };
      });

    /** @type {Array<ScriptTag>} */
    const scriptTags = [...document.querySelectorAll('head script[src]')]
      .filter(/** @return {tag is HTMLScriptElement} */ tag => {
        if (tag.tagName !== 'SCRIPT') return false;

        const scriptTag = /** @type {HTMLScriptElement} */ (tag);
        return (
          !scriptTag.hasAttribute('async') &&
          !scriptTag.hasAttribute('defer') &&
          !/^data:/.test(scriptTag.src) &&
          !/^blob:/.test(scriptTag.src) &&
          scriptTag.getAttribute('type') !== 'module'
        );
      })
      .map(tag => {
        return {
          tagName: 'SCRIPT',
          url: tag.src,
          src: tag.src,
        };
      });

    return [...linkTags, ...scriptTags];
  } catch (e) {
    const friendly = 'Unable to gather Scripts/Stylesheets/HTML Imports on the page';
    throw new Error(`${friendly}: ${e.message}`);
  }
>>>>>>> 0d25b6b3
}
/* c8 ignore stop */

class TagsBlockingFirstPaint extends Gatherer {
  /**
   * @param {Array<LH.Artifacts.NetworkRequest>} networkRecords
   * @return {Map<string, LH.Artifacts.NetworkRequest>}
   */
  static _filteredAndIndexedByUrl(networkRecords) {
    /** @type {Map<string, LH.Artifacts.NetworkRequest>} */
    const result = new Map();

    for (const record of networkRecords) {
      if (!record.finished) continue;

      const isParserGenerated = record.initiator.type === 'parser';
      // A stylesheet only blocks script if it was initiated by the parser
      // https://html.spec.whatwg.org/multipage/semantics.html#interactions-of-styling-and-scripting
      const isParserScriptOrStyle = /(css|script)/.test(record.mimeType) && isParserGenerated;
      const isFailedRequest = record.failed;
      const isHtml = record.mimeType && record.mimeType.includes('html');

      // Filter stylesheet, javascript, and html import mimetypes.
      // Include 404 scripts/links generated by the parser because they are likely blocking.
      if (isHtml || isParserScriptOrStyle || (isFailedRequest && isParserGenerated)) {
        result.set(record.url, record);
      }
    }

    return result;
  }

  /**
   * @param {Driver} driver
   * @param {Array<LH.Artifacts.NetworkRequest>} networkRecords
   * @return {Promise<Array<LH.Artifacts.TagBlockingFirstPaint>>}
   */
  static async findBlockingTags(driver, networkRecords) {
    const firstRequestEndTime = networkRecords.reduce(
      (min, record) => Math.min(min, record.endTime),
      Infinity
    );
    const tags = await driver.evaluate(collectTagsThatBlockFirstPaint, {args: []});
    const requests = TagsBlockingFirstPaint._filteredAndIndexedByUrl(networkRecords);

    /** @type {Array<LH.Artifacts.TagBlockingFirstPaint>} */
    const result = [];
    for (const tag of tags) {
      const request = requests.get(tag.url);
      if (!request || request.isLinkPreload) continue;

      let endTime = request.endTime;
      let mediaChanges;

      if (tag.tagName === 'LINK') {
        // Even if the request was initially blocking or appeared to be blocking once the
        // page was loaded, the media attribute could have been changed during load, capping the
        // amount of time it was render blocking. See https://github.com/GoogleChrome/lighthouse/issues/2832.
        const timesResourceBecameNonBlocking = tag.mediaChanges
          .filter(change => !change.matches)
          .map(change => change.msSinceHTMLEnd);
        if (timesResourceBecameNonBlocking.length > 0) {
          const earliestNonBlockingTime = Math.min(...timesResourceBecameNonBlocking);
          const lastTimeResourceWasBlocking = Math.max(
            request.startTime,
            firstRequestEndTime + earliestNonBlockingTime / 1000
          );
          endTime = Math.min(endTime, lastTimeResourceWasBlocking);
        }

        mediaChanges = tag.mediaChanges;
      }

      const {tagName, url} = tag;

      result.push({
        tag: {tagName, url, mediaChanges},
        transferSize: request.transferSize,
        startTime: request.startTime,
        endTime,
      });

      // Prevent duplicates from showing up again
      requests.delete(tag.url);
    }

    return result;
  }

  /**
   * @param {LH.Gatherer.PassContext} passContext
   */
  async beforePass(passContext) {
    // Don't return return value of `evaluateScriptOnNewDocument`.
    await passContext.driver.evaluateScriptOnNewDocument(`(${installMediaListener.toString()})()`);
  }

  /**
   * @param {LH.Gatherer.PassContext} passContext
   * @param {LH.Gatherer.LoadData} loadData
   * @return {Promise<LH.Artifacts['TagsBlockingFirstPaint']>}
   */
  afterPass(passContext, loadData) {
    return TagsBlockingFirstPaint.findBlockingTags(passContext.driver, loadData.networkRecords);
  }
}

module.exports = TagsBlockingFirstPaint;<|MERGE_RESOLUTION|>--- conflicted
+++ resolved
@@ -52,55 +52,7 @@
 /**
  * @return {Promise<Array<LinkTag | ScriptTag>>}
  */
-<<<<<<< HEAD
 /* c8 ignore start */
-function collectTagsThatBlockFirstPaint() {
-  return new Promise((resolve, reject) => {
-    try {
-      const tagList = [...document.querySelectorAll('link, head script[src]')]
-        .filter(tag => {
-          if (tag.tagName === 'SCRIPT') {
-            const scriptTag = /** @type {HTMLScriptElement} */ (tag);
-            return (
-              !scriptTag.hasAttribute('async') &&
-              !scriptTag.hasAttribute('defer') &&
-              !/^data:/.test(scriptTag.src) &&
-              !/^blob:/.test(scriptTag.src) &&
-              scriptTag.getAttribute('type') !== 'module'
-            );
-          } else if (tag.tagName === 'LINK') {
-            // Filter stylesheet/HTML imports that block rendering.
-            // https://www.igvita.com/2012/06/14/debunking-responsive-css-performance-myths/
-            // https://www.w3.org/TR/html-imports/#dfn-import-async-attribute
-            const linkTag = /** @type {HTMLLinkElement} */ (tag);
-            const blockingStylesheet = linkTag.rel === 'stylesheet' &&
-              window.matchMedia(linkTag.media).matches && !linkTag.disabled;
-            const blockingImport = linkTag.rel === 'import' && !linkTag.hasAttribute('async');
-            return blockingStylesheet || blockingImport;
-          }
-
-          return false;
-        })
-        .map(tag => {
-          return {
-            tagName: tag.tagName,
-            url: tag.tagName === 'LINK' ? tag.href : tag.src,
-            src: tag.src,
-            href: tag.href,
-            rel: tag.rel,
-            media: tag.media,
-            disabled: tag.disabled,
-            mediaChanges: window.___linkMediaChanges.filter(item => item.href === tag.href),
-          };
-        });
-      resolve(tagList);
-    } catch (e) {
-      const friendly = 'Unable to gather Scripts/Stylesheets/HTML Imports on the page';
-      reject(new Error(`${friendly}: ${e.message}`));
-    }
-  });
-=======
-/* istanbul ignore next */
 async function collectTagsThatBlockFirstPaint() {
   /** @type {Array<MediaChange>} */
   // @ts-expect-error - `___linkMediaChanges` created in `installMediaListener`.
@@ -160,7 +112,6 @@
     const friendly = 'Unable to gather Scripts/Stylesheets/HTML Imports on the page';
     throw new Error(`${friendly}: ${e.message}`);
   }
->>>>>>> 0d25b6b3
 }
 /* c8 ignore stop */
 
