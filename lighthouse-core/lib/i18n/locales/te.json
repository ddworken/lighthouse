--- conflicted
+++ resolved
@@ -839,12 +839,9 @@
   "lighthouse-core/audits/layout-shift-elements.js | description": {
     "message": "ఈ DOM మూలకాలు పేజీ యొక్క CLSకు ఎక్కువగా కంట్రిబ్యూట్ చేస్తాయి."
   },
-<<<<<<< HEAD
-=======
   "lighthouse-core/audits/layout-shift-elements.js | displayValue": {
     "message": "{nodeCount,plural, =1{1 ఎలిమెంట్ కనుగొనబడింది}other{# ఎలిమెంట్‌లు కనుగొనబడ్డాయి}}"
   },
->>>>>>> 8fd7551d
   "lighthouse-core/audits/layout-shift-elements.js | title": {
     "message": "పెద్ద లేఅవుట్ షిఫ్ట్‌లను నివారించండి"
   },
