--- conflicted
+++ resolved
@@ -22,13 +22,8 @@
  * @param {boolean=} deep True to include shadow roots. Defaults to true.
  * @return {LH.Artifacts.DOMStats}
  */
-<<<<<<< HEAD
 /* c8 ignore start */
-function getDOMStats(element, deep = true) {
-=======
-/* istanbul ignore next */
 function getDOMStats(element = document.body, deep = true) {
->>>>>>> 0d25b6b3
   let deepestElement = null;
   let maxDepth = -1;
   let maxWidth = -1;
