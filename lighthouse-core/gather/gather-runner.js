--- conflicted
+++ resolved
@@ -12,14 +12,10 @@
 const LHError = require('../lib/lh-error.js');
 const NetworkAnalyzer = require('../lib/dependency-graph/simulator/network-analyzer.js');
 const NetworkRecorder = require('../lib/network-recorder.js');
-<<<<<<< HEAD
-const constants = require('../config/constants');
+const constants = require('../config/constants.js');
 const blankPageSource = fs.readFileSync(__dirname + '/blank-page.html', 'utf8');
-=======
-const constants = require('../config/constants.js');
 const i18n = require('../lib/i18n/i18n.js');
 const URL = require('../lib/url-shim.js');
->>>>>>> c6c9447e
 
 const UIStrings = {
   /**
@@ -52,46 +48,6 @@
 
 /**
  * Class that drives browser to load the page and runs gatherer lifecycle hooks.
-<<<<<<< HEAD
- * Execution sequence when GatherRunner.run() is called:
- *
- * 1. Setup
- *   B. driver.connect()
- *   C. GatherRunner.setupDriver()
- *     i. navigate to a blank page
- *     ii. assertNoSameOriginServiceWorkerClients
- *     iii. retrieve and save userAgent
- *     iv. beginEmulation
- *     v. enableRuntimeEvents
- *     vi. evaluateScriptOnLoad rescue native Promise from potential polyfill
- *     vii. register a performance observer
- *     viii. register dialog dismisser
- *     iv. clearDataForOrigin
- *
- * 2. For each pass in the config:
- *   A. GatherRunner.beforePass()
- *     i. navigate to a blank page
- *     ii. Enable network request blocking for specified patterns
- *     iii. all gatherers' beforePass()
- *   B. GatherRunner.pass()
- *     i. cleanBrowserCaches() (if it's a perf run)
- *     ii. beginDevtoolsLog()
- *     iii. beginTrace (if requested)
- *     iv. GatherRunner.loadPage()
- *       a. navigate to options.url (and wait for onload)
- *     v. all gatherers' pass()
- *   C. GatherRunner.afterPass()
- *     i. endTrace (if requested) & endDevtoolsLog & endThrottling
- *     ii. all gatherers' afterPass()
- *
- * 3. Teardown
- *   A. clearDataForOrigin
- *   B. GatherRunner.disposeDriver()
- *   C. collect all artifacts and return them
- *     i. collectArtifacts() from completed passes on each gatherer
- *     ii. add trace and devtoolsLog data
-=======
->>>>>>> c6c9447e
  */
 class GatherRunner {
   /**
@@ -101,12 +57,10 @@
    * @param {string=} url
    * @return {Promise<void>}
    */
-<<<<<<< HEAD
-  static async loadBlank(
-      driver,
-      url = constants.defaultPassConfig.blankPage,
-      duration = constants.defaultPassConfig.blankDuration
-  ) {
+  static async loadBlank(driver, url = constants.defaultPassConfig.blankPage) {
+    const status = {msg: 'Resetting state with blank page', id: 'lh:gather:loadBlank'};
+    log.time(status);
+    
     // The real about:blank doesn't fire onload and is full of mysteries (https://goo.gl/mdQkYr)
     // To improve speed and avoid anomalies (https://goo.gl/Aho2R9), we use a basic data uri page
     const blankPageUrl = `data:text/html,${blankPageSource}`;
@@ -116,19 +70,8 @@
     // If they are too similar, Chrome considers the latter to be as superficial as a pushState
     // Lastly, it's possible for two navigations to be racy, so we await onload inbetween.
     await driver.gotoURL(blankPageUrl);
-    await driver.waitForLoadEvent();
-    await driver.gotoURL(url);
-    await driver.waitForLoadEvent();
-
-    // keep for backwards compat (WPT; see #4310)
-    if (duration > 0) await new Promise(resolve => setTimeout(resolve, duration));
-=======
-  static async loadBlank(driver, url = constants.defaultPassConfig.blankPage) {
-    const status = {msg: 'Resetting state with about:blank', id: 'lh:gather:loadBlank'};
-    log.time(status);
-    await driver.gotoURL(url, {waitForNavigated: true});
+
     log.timeEnd(status);
->>>>>>> c6c9447e
   }
 
   /**
@@ -178,12 +121,6 @@
     const status = {msg: 'Initializing…', id: 'lh:gather:setupDriver'};
     log.time(status);
     const resetStorage = !options.settings.disableStorageReset;
-<<<<<<< HEAD
-    // In the devtools/extension case, we can't still be on the site while trying to clear state
-    // So we first navigate to a blank page, then apply our emulation & setup
-    await GatherRunner.loadBlank(driver);
-=======
->>>>>>> c6c9447e
     await driver.assertNoSameOriginServiceWorkerClients(options.requestedUrl);
     await driver.beginEmulation(options.settings);
     await driver.enableRuntimeEvents();
@@ -326,13 +263,8 @@
   }
 
   /**
-<<<<<<< HEAD
-   * Navigates to a blank page and calls beforePass() on gatherers before tracing
-   * has started and before navigation to the target page.
-=======
    * Initialize network settings for the pass, e.g. throttling, blocked URLs,
    * and manual request headers.
->>>>>>> c6c9447e
    * @param {LH.Gatherer.PassContext} passContext
    * @return {Promise<void>}
    */
@@ -345,18 +277,6 @@
 
     const blockedUrls = (passContext.passConfig.blockedUrlPatterns || [])
       .concat(passContext.settings.blockedUrlPatterns || []);
-<<<<<<< HEAD
-    const blankPage = passContext.passConfig.blankPage;
-    const blankDuration = passContext.passConfig.blankDuration;
-
-    // On the very first pass we're already on blank
-    const skipLoadBlank = passContext.firstPass;
-    const pass = skipLoadBlank
-      ? Promise.resolve()
-      : GatherRunner.loadBlank(passContext.driver, blankPage, blankDuration);
-    await pass;
-=======
->>>>>>> c6c9447e
 
     // Set request blocking before any network activity
     // No "clearing" is done at the end of the pass since blockUrlPatterns([]) will unset all if
@@ -712,15 +632,11 @@
 
     try {
       await driver.connect();
-<<<<<<< HEAD
-      const baseArtifacts = await GatherRunner.getBaseArtifacts(options);
-=======
       // In the devtools/extension case, we can't still be on the site while trying to clear state
       // So we first navigate to about:blank, then apply our emulation & setup
       await GatherRunner.loadBlank(driver);
 
       const baseArtifacts = await GatherRunner.initializeBaseArtifacts(options);
->>>>>>> c6c9447e
       baseArtifacts.BenchmarkIndex = await options.driver.getBenchmarkIndex();
 
       await GatherRunner.setupDriver(driver, options);
@@ -735,7 +651,6 @@
           passConfig,
           baseArtifacts,
           LighthouseRunWarnings: baseArtifacts.LighthouseRunWarnings,
-          firstPass,
         };
         const passResults = await GatherRunner.runPass(passContext);
         Object.assign(artifacts, passResults.artifacts);
