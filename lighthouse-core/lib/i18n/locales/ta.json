--- conflicted
+++ resolved
@@ -839,12 +839,9 @@
   "lighthouse-core/audits/layout-shift-elements.js | description": {
     "message": "பக்கத்தின் பெரும்பான்மையான CLSஸில் இந்த DOM உறுப்புகள் பங்களிக்கின்றன."
   },
-<<<<<<< HEAD
-=======
   "lighthouse-core/audits/layout-shift-elements.js | displayValue": {
     "message": "{nodeCount,plural, =1{1 உறுப்பு உள்ளது}other{# உறுப்புகள் உள்ளன}}"
   },
->>>>>>> 8fd7551d
   "lighthouse-core/audits/layout-shift-elements.js | title": {
     "message": "பெரிய தளவமைப்பு ஷிஃப்ட்களைத் தவிர்த்தல்"
   },
